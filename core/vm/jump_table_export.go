--- conflicted
+++ resolved
@@ -19,7 +19,7 @@
 import (
 	"errors"
 
-	"github.com/ethereum/go-ethereum/params"
+	"github.com/Rethereum-blockchain/go-rethereum/params"
 )
 
 // LookupInstructionSet returns the instructionset for the fork configured by
@@ -31,13 +31,9 @@
 	case rules.IsPrague:
 		return newCancunInstructionSet(), errors.New("prague-fork not defined yet")
 	case rules.IsCancun:
-<<<<<<< HEAD
-		return newShanghaiInstructionSet(), errors.New("cancun-fork not defined yet")
+		return newCancunInstructionSet(), nil
 	case rules.IsGaspar:
 		return newShanghaiInstructionSet(), nil
-=======
-		return newCancunInstructionSet(), nil
->>>>>>> bed84606
 	case rules.IsShanghai:
 		return newShanghaiInstructionSet(), nil
 	case rules.IsMerge:
