// Copyright 2021 The go-ethereum Authors
// This file is part of the go-ethereum library.
//
// The go-ethereum library is free software: you can redistribute it and/or modify
// it under the terms of the GNU Lesser General Public License as published by
// the Free Software Foundation, either version 3 of the License, or
// (at your option) any later version.
//
// The go-ethereum library is distributed in the hope that it will be useful,
// but WITHOUT ANY WARRANTY; without even the implied warranty of
// MERCHANTABILITY or FITNESS FOR A PARTICULAR PURPOSE. See the
// GNU Lesser General Public License for more details.
//
// You should have received a copy of the GNU Lesser General Public License
// along with the go-ethereum library. If not, see <http://www.gnu.org/licenses/>.

// Package ethconfig contains the configuration of the ETH and LES protocols.
package ethconfig

import (
	"errors"
	"time"

	"github.com/ethereum/go-ethereum/common"
	"github.com/ethereum/go-ethereum/consensus"
	"github.com/ethereum/go-ethereum/consensus/clique"
	"github.com/ethereum/go-ethereum/consensus/ethash"
	"github.com/ethereum/go-ethereum/core"
	"github.com/ethereum/go-ethereum/core/txpool/blobpool"
	"github.com/ethereum/go-ethereum/core/txpool/legacypool"
	"github.com/ethereum/go-ethereum/eth/downloader"
	"github.com/ethereum/go-ethereum/eth/gasprice"
	"github.com/ethereum/go-ethereum/ethdb"
	"github.com/ethereum/go-ethereum/miner"
	"github.com/ethereum/go-ethereum/params"
)

// FullNodeGPO contains default gasprice oracle settings for full node.
var FullNodeGPO = gasprice.Config{
	Blocks:           20,
	Percentile:       60,
	MaxHeaderHistory: 1024,
	MaxBlockHistory:  1024,
	MaxPrice:         gasprice.DefaultMaxPrice,
	IgnorePrice:      gasprice.DefaultIgnorePrice,
}

// LightClientGPO contains default gasprice oracle settings for light client.
var LightClientGPO = gasprice.Config{
	Blocks:           2,
	Percentile:       60,
	MaxHeaderHistory: 300,
	MaxBlockHistory:  5,
	MaxPrice:         gasprice.DefaultMaxPrice,
	IgnorePrice:      gasprice.DefaultIgnorePrice,
}

// Defaults contains default settings for use on the Ethereum main net.
var Defaults = Config{
<<<<<<< HEAD
	SyncMode: downloader.SnapSync, // Default snap sync mode
	Ethash: ethash.Config{
		CacheDir:         "ethash",
		CachesInMem:      2,
		CachesOnDisk:     3,
		CachesLockMmap:   false,
		DatasetsInMem:    1,
		DatasetsOnDisk:   2,
		DatasetsLockMmap: false,
	},
	NetworkId:               622277,
	TxLookupLimit:           2350000,
	LightServ:               20,
	LightPeers:              100,
	UltraLightFraction:      75,
	DatabaseCache:           512,
	TrieCleanCache:          154,
	TrieCleanCacheJournal:   "triecache",
	TrieCleanCacheRejournal: 60 * time.Minute,
	TrieDirtyCache:          256,
	TrieTimeout:             60 * time.Minute,
	SnapshotCache:           102,
	FilterLogCacheSize:      32,
	Miner:                   miner.DefaultConfig,
	TxPool:                  txpool.DefaultConfig,
	RPCGasCap:               50000000,
	RPCEVMTimeout:           5 * time.Second,
	GPO:                     FullNodeGPO,
	RPCTxFeeCap:             1, // 1 ether
}

func init() {
	home := os.Getenv("HOME")
	if home == "" {
		if user, err := user.Current(); err == nil {
			home = user.HomeDir
		}
	}

	defaultDir := "Ethash-B3"

	if runtime.GOOS == "darwin" {
		Defaults.Ethash.DatasetDir = filepath.Join(home, "Library", defaultDir)
	} else if runtime.GOOS == "windows" {
		localappdata := os.Getenv("LOCALAPPDATA")
		if localappdata != "" {
			Defaults.Ethash.DatasetDir = filepath.Join(localappdata, defaultDir)
		} else {
			Defaults.Ethash.DatasetDir = filepath.Join(home, "AppData", "Local", defaultDir)
		}
	} else {
		Defaults.Ethash.DatasetDir = filepath.Join(home, "."+defaultDir)
	}
=======
	SyncMode:           downloader.SnapSync,
	NetworkId:          1,
	TxLookupLimit:      2350000,
	LightPeers:         100,
	DatabaseCache:      512,
	TrieCleanCache:     154,
	TrieDirtyCache:     256,
	TrieTimeout:        60 * time.Minute,
	SnapshotCache:      102,
	FilterLogCacheSize: 32,
	Miner:              miner.DefaultConfig,
	TxPool:             legacypool.DefaultConfig,
	BlobPool:           blobpool.DefaultConfig,
	RPCGasCap:          50000000,
	RPCEVMTimeout:      5 * time.Second,
	GPO:                FullNodeGPO,
	RPCTxFeeCap:        1, // 1 ether
>>>>>>> bed84606
}

//go:generate go run github.com/fjl/gencodec -type Config -formats toml -out gen_config.go

// Config contains configuration options for of the ETH and LES protocols.
type Config struct {
	// The genesis block, which is inserted if the database is empty.
	// If nil, the Ethereum main net block is used.
	Genesis *core.Genesis `toml:",omitempty"`

	// Protocol options
	NetworkId uint64 // Network ID to use for selecting peers to connect to
	SyncMode  downloader.SyncMode

	// This can be set to list of enrtree:// URLs which will be queried for
	// for nodes to connect to.
	EthDiscoveryURLs  []string
	SnapDiscoveryURLs []string

	NoPruning  bool // Whether to disable pruning and flush everything to disk
	NoPrefetch bool // Whether to disable prefetching and only load state on demand

	TxLookupLimit uint64 `toml:",omitempty"` // The maximum number of blocks from head whose tx indices are reserved.

	// RequiredBlocks is a set of block number -> hash mappings which must be in the
	// canonical chain of all remote peers. Setting the option makes geth verify the
	// presence of these blocks for every new peer connection.
	RequiredBlocks map[uint64]common.Hash `toml:"-"`

	// Light client options
	LightServ        int  `toml:",omitempty"` // Maximum percentage of time allowed for serving LES requests
	LightIngress     int  `toml:",omitempty"` // Incoming bandwidth limit for light servers
	LightEgress      int  `toml:",omitempty"` // Outgoing bandwidth limit for light servers
	LightPeers       int  `toml:",omitempty"` // Maximum number of LES client peers
	LightNoPrune     bool `toml:",omitempty"` // Whether to disable light chain pruning
	LightNoSyncServe bool `toml:",omitempty"` // Whether to serve light clients before syncing

	// Database options
	SkipBcVersionCheck bool `toml:"-"`
	DatabaseHandles    int  `toml:"-"`
	DatabaseCache      int
	DatabaseFreezer    string

	TrieCleanCache int
	TrieDirtyCache int
	TrieTimeout    time.Duration
	SnapshotCache  int
	Preimages      bool

	// This is the number of blocks for which logs will be cached in the filter system.
	FilterLogCacheSize int

	// Mining options
	Miner miner.Config

	// Transaction pool options
	TxPool   legacypool.Config
	BlobPool blobpool.Config

	// Gas Price Oracle options
	GPO gasprice.Config

	// Enables tracking of SHA3 preimages in the VM
	EnablePreimageRecording bool

	// Miscellaneous options
	DocRoot string `toml:"-"`

	// RPCGasCap is the global gas cap for eth-call variants.
	RPCGasCap uint64

	// RPCEVMTimeout is the global timeout for eth-call.
	RPCEVMTimeout time.Duration

	// RPCTxFeeCap is the global transaction fee(price * gaslimit) cap for
	// send-transaction variants. The unit is ether.
	RPCTxFeeCap float64

	// OverrideCancun (TODO: remove after the fork)
	OverrideCancun *uint64 `toml:",omitempty"`

	// OverrideVerkle (TODO: remove after the fork)
	OverrideVerkle *uint64 `toml:",omitempty"`
}

// CreateConsensusEngine creates a consensus engine for the given chain config.
// Clique is allowed for now to live standalone, but ethash is forbidden and can
// only exist on already merged networks.
func CreateConsensusEngine(config *params.ChainConfig, db ethdb.Database) (consensus.Engine, error) {
	// If proof-of-authority is requested, set it up
	if config.Clique != nil {
		return beacon.New(clique.New(config.Clique, db)), nil
	}
	// If defaulting to proof-of-work, enforce an already merged network since
	// we cannot run PoW algorithms and more, so we cannot even follow a chain
	// not coordinated by a beacon node.
	if !config.TerminalTotalDifficultyPassed {
		return nil, errors.New("ethash is only supported as a historical component of already merged networks")
	}
<<<<<<< HEAD
	return engine
=======
	return beacon.New(ethash.NewFaker()), nil
>>>>>>> bed84606
}<|MERGE_RESOLUTION|>--- conflicted
+++ resolved
@@ -21,18 +21,18 @@
 	"errors"
 	"time"
 
-	"github.com/ethereum/go-ethereum/common"
-	"github.com/ethereum/go-ethereum/consensus"
-	"github.com/ethereum/go-ethereum/consensus/clique"
-	"github.com/ethereum/go-ethereum/consensus/ethash"
-	"github.com/ethereum/go-ethereum/core"
-	"github.com/ethereum/go-ethereum/core/txpool/blobpool"
-	"github.com/ethereum/go-ethereum/core/txpool/legacypool"
-	"github.com/ethereum/go-ethereum/eth/downloader"
-	"github.com/ethereum/go-ethereum/eth/gasprice"
-	"github.com/ethereum/go-ethereum/ethdb"
-	"github.com/ethereum/go-ethereum/miner"
-	"github.com/ethereum/go-ethereum/params"
+	"github.com/Rethereum-blockchain/go-rethereum/common"
+	"github.com/Rethereum-blockchain/go-rethereum/consensus"
+	"github.com/Rethereum-blockchain/go-rethereum/consensus/clique"
+	"github.com/Rethereum-blockchain/go-rethereum/consensus/ethash"
+	"github.com/Rethereum-blockchain/go-rethereum/core"
+	"github.com/Rethereum-blockchain/go-rethereum/core/txpool/blobpool"
+	"github.com/Rethereum-blockchain/go-rethereum/core/txpool/legacypool"
+	"github.com/Rethereum-blockchain/go-rethereum/eth/downloader"
+	"github.com/Rethereum-blockchain/go-rethereum/eth/gasprice"
+	"github.com/Rethereum-blockchain/go-rethereum/ethdb"
+	"github.com/Rethereum-blockchain/go-rethereum/miner"
+	"github.com/Rethereum-blockchain/go-rethereum/params"
 )
 
 // FullNodeGPO contains default gasprice oracle settings for full node.
@@ -57,7 +57,6 @@
 
 // Defaults contains default settings for use on the Ethereum main net.
 var Defaults = Config{
-<<<<<<< HEAD
 	SyncMode: downloader.SnapSync, // Default snap sync mode
 	Ethash: ethash.Config{
 		CacheDir:         "ethash",
@@ -111,25 +110,6 @@
 	} else {
 		Defaults.Ethash.DatasetDir = filepath.Join(home, "."+defaultDir)
 	}
-=======
-	SyncMode:           downloader.SnapSync,
-	NetworkId:          1,
-	TxLookupLimit:      2350000,
-	LightPeers:         100,
-	DatabaseCache:      512,
-	TrieCleanCache:     154,
-	TrieDirtyCache:     256,
-	TrieTimeout:        60 * time.Minute,
-	SnapshotCache:      102,
-	FilterLogCacheSize: 32,
-	Miner:              miner.DefaultConfig,
-	TxPool:             legacypool.DefaultConfig,
-	BlobPool:           blobpool.DefaultConfig,
-	RPCGasCap:          50000000,
-	RPCEVMTimeout:      5 * time.Second,
-	GPO:                FullNodeGPO,
-	RPCTxFeeCap:        1, // 1 ether
->>>>>>> bed84606
 }
 
 //go:generate go run github.com/fjl/gencodec -type Config -formats toml -out gen_config.go
@@ -223,15 +203,5 @@
 	if config.Clique != nil {
 		return beacon.New(clique.New(config.Clique, db)), nil
 	}
-	// If defaulting to proof-of-work, enforce an already merged network since
-	// we cannot run PoW algorithms and more, so we cannot even follow a chain
-	// not coordinated by a beacon node.
-	if !config.TerminalTotalDifficultyPassed {
-		return nil, errors.New("ethash is only supported as a historical component of already merged networks")
-	}
-<<<<<<< HEAD
 	return engine
-=======
-	return beacon.New(ethash.NewFaker()), nil
->>>>>>> bed84606
 }